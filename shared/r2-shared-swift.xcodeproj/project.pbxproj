// !$*UTF8*$!
{
	archiveVersion = 1;
	classes = {
	};
	objectVersion = 46;
	objects = {

/* Begin PBXBuildFile section */
		0318F70A221DD4CA004E5114 /* Locator.swift in Sources */ = {isa = PBXBuildFile; fileRef = 0318F709221DD4CA004E5114 /* Locator.swift */; };
		57470F7E20ED0D1A000CDCA3 /* DownloadSession.swift in Sources */ = {isa = PBXBuildFile; fileRef = 57470F7D20ED0D1A000CDCA3 /* DownloadSession.swift */; };
		AEF39DF320E3895200A560F3 /* UserProperties.swift in Sources */ = {isa = PBXBuildFile; fileRef = AEF39DF220E3895200A560F3 /* UserProperties.swift */; };
		CA2006512225A1F300E6B3BD /* Observable.swift in Sources */ = {isa = PBXBuildFile; fileRef = CA2006502225A1F300E6B3BD /* Observable.swift */; };
		CA2AE320221C1DCB008BD18F /* Logger.swift in Sources */ = {isa = PBXBuildFile; fileRef = CA2AE31D221C1DCB008BD18F /* Logger.swift */; };
		CA2AE321221C1DCB008BD18F /* LoggerStub.swift in Sources */ = {isa = PBXBuildFile; fileRef = CA2AE31E221C1DCB008BD18F /* LoggerStub.swift */; };
		CA2AE322221C1DCB008BD18F /* Loggable.swift in Sources */ = {isa = PBXBuildFile; fileRef = CA2AE31F221C1DCB008BD18F /* Loggable.swift */; };
		CA40C07621FF1BA70069A50E /* MultilangStringTests.swift in Sources */ = {isa = PBXBuildFile; fileRef = CA40C07521FF1BA70069A50E /* MultilangStringTests.swift */; };
		CA40C07A21FF25F80069A50E /* JSON.swift in Sources */ = {isa = PBXBuildFile; fileRef = CA40C07921FF25F80069A50E /* JSON.swift */; };
		CA6161F721FB273B00D2CFE3 /* PublicationTests.swift in Sources */ = {isa = PBXBuildFile; fileRef = CA6161F621FB273B00D2CFE3 /* PublicationTests.swift */; };
		CA6161FE21FB47EB00D2CFE3 /* MetadataTests.swift in Sources */ = {isa = PBXBuildFile; fileRef = CA6161FD21FB47EB00D2CFE3 /* MetadataTests.swift */; };
		CA61620121FB586200D2CFE3 /* ContributorTests.swift in Sources */ = {isa = PBXBuildFile; fileRef = CA61620021FB586200D2CFE3 /* ContributorTests.swift */; };
		CA61621021FB5E4200D2CFE3 /* SubjectTests.swift in Sources */ = {isa = PBXBuildFile; fileRef = CA61620F21FB5E4200D2CFE3 /* SubjectTests.swift */; };
		CA61621321FB617500D2CFE3 /* LinkTests.swift in Sources */ = {isa = PBXBuildFile; fileRef = CA61621221FB617500D2CFE3 /* LinkTests.swift */; };
		CA61621521FB65E000D2CFE3 /* PropertiesTests.swift in Sources */ = {isa = PBXBuildFile; fileRef = CA61621421FB65E000D2CFE3 /* PropertiesTests.swift */; };
		CA61621721FB6E8800D2CFE3 /* EncryptionTests.swift in Sources */ = {isa = PBXBuildFile; fileRef = CA61621621FB6E8800D2CFE3 /* EncryptionTests.swift */; };
		CA61621921FB71B300D2CFE3 /* RenditionTests.swift in Sources */ = {isa = PBXBuildFile; fileRef = CA61621821FB71B300D2CFE3 /* RenditionTests.swift */; };
		CA9A40D1221B0AA200531EA1 /* Either.swift in Sources */ = {isa = PBXBuildFile; fileRef = CA9A40D0221B0AA200531EA1 /* Either.swift */; };
		CABEB3DC2215698600090B6C /* Deferred.swift in Sources */ = {isa = PBXBuildFile; fileRef = CABEB3DB2215698600090B6C /* Deferred.swift */; };
		CAC34F0A221C61BD002C452E /* DRM.swift in Sources */ = {isa = PBXBuildFile; fileRef = CAC34F06221C61BD002C452E /* DRM.swift */; };
		CAC34F0B221C61BD002C452E /* DRMLoan.swift in Sources */ = {isa = PBXBuildFile; fileRef = CAC34F07221C61BD002C452E /* DRMLoan.swift */; };
		CAC34F0C221C61BD002C452E /* Deprecated.swift in Sources */ = {isa = PBXBuildFile; fileRef = CAC34F08221C61BD002C452E /* Deprecated.swift */; };
		CAD67D8F220E21BB00496BFF /* R2LCPClient.framework in Frameworks */ = {isa = PBXBuildFile; fileRef = CAD67D87220E217600496BFF /* R2LCPClient.framework */; };
		CAD67D90220E21BB00496BFF /* ZIPFoundation.framework in Frameworks */ = {isa = PBXBuildFile; fileRef = CAD67D83220E210F00496BFF /* ZIPFoundation.framework */; };
		CAD67D91220E21BB00496BFF /* CryptoSwift.framework in Frameworks */ = {isa = PBXBuildFile; fileRef = CAD67D85220E210F00496BFF /* CryptoSwift.framework */; };
		CAD67D92220E21BB00496BFF /* R2Shared.framework in Frameworks */ = {isa = PBXBuildFile; fileRef = CAD67D89220E219F00496BFF /* R2Shared.framework */; };
		CAD67D93220E21BB00496BFF /* SQLite.framework in Frameworks */ = {isa = PBXBuildFile; fileRef = CAD67D8B220E219F00496BFF /* SQLite.framework */; };
		CAD67D94220E21BB00496BFF /* SwiftyJSON.framework in Frameworks */ = {isa = PBXBuildFile; fileRef = CAD67D8D220E219F00496BFF /* SwiftyJSON.framework */; };
		CAD67D95220E222000496BFF /* R2LCPClient.framework in Copy Frameworks */ = {isa = PBXBuildFile; fileRef = CAD67D87220E217600496BFF /* R2LCPClient.framework */; settings = {ATTRIBUTES = (CodeSignOnCopy, RemoveHeadersOnCopy, ); }; };
		CAD67D96220E222000496BFF /* ZIPFoundation.framework in Copy Frameworks */ = {isa = PBXBuildFile; fileRef = CAD67D83220E210F00496BFF /* ZIPFoundation.framework */; settings = {ATTRIBUTES = (CodeSignOnCopy, RemoveHeadersOnCopy, ); }; };
		CAD67D97220E222000496BFF /* CryptoSwift.framework in Copy Frameworks */ = {isa = PBXBuildFile; fileRef = CAD67D85220E210F00496BFF /* CryptoSwift.framework */; settings = {ATTRIBUTES = (CodeSignOnCopy, RemoveHeadersOnCopy, ); }; };
		CAD67D98220E222000496BFF /* R2Shared.framework in Copy Frameworks */ = {isa = PBXBuildFile; fileRef = CAD67D89220E219F00496BFF /* R2Shared.framework */; settings = {ATTRIBUTES = (CodeSignOnCopy, RemoveHeadersOnCopy, ); }; };
		CAD67D99220E222000496BFF /* SQLite.framework in Copy Frameworks */ = {isa = PBXBuildFile; fileRef = CAD67D8B220E219F00496BFF /* SQLite.framework */; settings = {ATTRIBUTES = (CodeSignOnCopy, RemoveHeadersOnCopy, ); }; };
		CAD67D9A220E222000496BFF /* SwiftyJSON.framework in Copy Frameworks */ = {isa = PBXBuildFile; fileRef = CAD67D8D220E219F00496BFF /* SwiftyJSON.framework */; settings = {ATTRIBUTES = (CodeSignOnCopy, RemoveHeadersOnCopy, ); }; };
		F3B187A01FA33D4D00BB46BF /* Feed.swift in Sources */ = {isa = PBXBuildFile; fileRef = F3B1879F1FA33D4D00BB46BF /* Feed.swift */; };
		F3B187A21FA33DFA00BB46BF /* Facet.swift in Sources */ = {isa = PBXBuildFile; fileRef = F3B187A11FA33DFA00BB46BF /* Facet.swift */; };
		F3B187A41FA33E1D00BB46BF /* OpdsMetadata.swift in Sources */ = {isa = PBXBuildFile; fileRef = F3B187A31FA33E1D00BB46BF /* OpdsMetadata.swift */; };
		F3B187A61FA33E4900BB46BF /* Group.swift in Sources */ = {isa = PBXBuildFile; fileRef = F3B187A51FA33E4900BB46BF /* Group.swift */; };
		F3E7D3F91F4EBE2100DF166D /* r2-shared-swift.h in Headers */ = {isa = PBXBuildFile; fileRef = F3E7D3F71F4EBE2100DF166D /* r2-shared-swift.h */; settings = {ATTRIBUTES = (Public, ); }; };
		F3E7D40E1F4EC69100DF166D /* Contributor.swift in Sources */ = {isa = PBXBuildFile; fileRef = F3E7D4011F4EC69100DF166D /* Contributor.swift */; };
		F3E7D40F1F4EC69100DF166D /* Encryption.swift in Sources */ = {isa = PBXBuildFile; fileRef = F3E7D4021F4EC69100DF166D /* Encryption.swift */; };
		F3E7D4101F4EC69100DF166D /* Link.swift in Sources */ = {isa = PBXBuildFile; fileRef = F3E7D4031F4EC69100DF166D /* Link.swift */; };
		F3E7D4111F4EC69100DF166D /* MediaOverlayNode.swift in Sources */ = {isa = PBXBuildFile; fileRef = F3E7D4041F4EC69100DF166D /* MediaOverlayNode.swift */; };
		F3E7D4121F4EC69100DF166D /* MediaOverlays.swift in Sources */ = {isa = PBXBuildFile; fileRef = F3E7D4051F4EC69100DF166D /* MediaOverlays.swift */; };
		F3E7D4131F4EC69100DF166D /* Metadata.swift in Sources */ = {isa = PBXBuildFile; fileRef = F3E7D4061F4EC69100DF166D /* Metadata.swift */; };
		F3E7D4141F4EC69100DF166D /* MetadataItem.swift in Sources */ = {isa = PBXBuildFile; fileRef = F3E7D4071F4EC69100DF166D /* MetadataItem.swift */; };
		F3E7D4151F4EC69100DF166D /* MultilangString.swift in Sources */ = {isa = PBXBuildFile; fileRef = F3E7D4081F4EC69100DF166D /* MultilangString.swift */; };
		F3E7D4161F4EC69100DF166D /* Properties.swift in Sources */ = {isa = PBXBuildFile; fileRef = F3E7D4091F4EC69100DF166D /* Properties.swift */; };
		F3E7D4171F4EC69100DF166D /* Publication.swift in Sources */ = {isa = PBXBuildFile; fileRef = F3E7D40A1F4EC69100DF166D /* Publication.swift */; };
		F3E7D4181F4EC69100DF166D /* Rendition.swift in Sources */ = {isa = PBXBuildFile; fileRef = F3E7D40B1F4EC69100DF166D /* Rendition.swift */; };
		F3E7D4191F4EC69100DF166D /* RootFile.swift in Sources */ = {isa = PBXBuildFile; fileRef = F3E7D40C1F4EC69100DF166D /* RootFile.swift */; };
		F3E7D41A1F4EC69100DF166D /* Subject.swift in Sources */ = {isa = PBXBuildFile; fileRef = F3E7D40D1F4EC69100DF166D /* Subject.swift */; };
		F3E7D4231F4ECB3D00DF166D /* ISO8601DateString.swift in Sources */ = {isa = PBXBuildFile; fileRef = F3E7D4221F4ECB3D00DF166D /* ISO8601DateString.swift */; };
		F3F41E181FA3377E00F97737 /* Price.swift in Sources */ = {isa = PBXBuildFile; fileRef = F3F41E171FA3377E00F97737 /* Price.swift */; };
		F3F41E1A1FA3378900F97737 /* IndirectAcquisition.swift in Sources */ = {isa = PBXBuildFile; fileRef = F3F41E191FA3378900F97737 /* IndirectAcquisition.swift */; };
		F3F41E1D1FA33AAA00F97737 /* BelongsTo.swift in Sources */ = {isa = PBXBuildFile; fileRef = F3F41E1C1FA33AAA00F97737 /* BelongsTo.swift */; };
		F3F41E1F1FA33AF800F97737 /* Collection.swift in Sources */ = {isa = PBXBuildFile; fileRef = F3F41E1E1FA33AF800F97737 /* Collection.swift */; };
/* End PBXBuildFile section */

/* Begin PBXContainerItemProxy section */
		CA6161F021FB257700D2CFE3 /* PBXContainerItemProxy */ = {
			isa = PBXContainerItemProxy;
			containerPortal = F3E7D3EB1F4EBE2100DF166D /* Project object */;
			proxyType = 1;
			remoteGlobalIDString = F3E7D3F31F4EBE2100DF166D;
			remoteInfo = "r2-shared-swift";
		};
/* End PBXContainerItemProxy section */

/* Begin PBXCopyFilesBuildPhase section */
		CA6161FA21FB2B0B00D2CFE3 /* Copy Frameworks */ = {
			isa = PBXCopyFilesBuildPhase;
			buildActionMask = 2147483647;
			dstPath = "";
			dstSubfolderSpec = 10;
			files = (
				CAD67D95220E222000496BFF /* R2LCPClient.framework in Copy Frameworks */,
				CAD67D96220E222000496BFF /* ZIPFoundation.framework in Copy Frameworks */,
				CAD67D97220E222000496BFF /* CryptoSwift.framework in Copy Frameworks */,
				CAD67D98220E222000496BFF /* R2Shared.framework in Copy Frameworks */,
				CAD67D99220E222000496BFF /* SQLite.framework in Copy Frameworks */,
				CAD67D9A220E222000496BFF /* SwiftyJSON.framework in Copy Frameworks */,
			);
			name = "Copy Frameworks";
			runOnlyForDeploymentPostprocessing = 0;
		};
/* End PBXCopyFilesBuildPhase section */

/* Begin PBXFileReference section */
		0318F709221DD4CA004E5114 /* Locator.swift */ = {isa = PBXFileReference; fileEncoding = 4; lastKnownFileType = sourcecode.swift; path = Locator.swift; sourceTree = "<group>"; };
		57470F7D20ED0D1A000CDCA3 /* DownloadSession.swift */ = {isa = PBXFileReference; fileEncoding = 4; lastKnownFileType = sourcecode.swift; path = DownloadSession.swift; sourceTree = "<group>"; };
		AEF39DF220E3895200A560F3 /* UserProperties.swift */ = {isa = PBXFileReference; lastKnownFileType = sourcecode.swift; path = UserProperties.swift; sourceTree = "<group>"; };
		CA2006502225A1F300E6B3BD /* Observable.swift */ = {isa = PBXFileReference; lastKnownFileType = sourcecode.swift; path = Observable.swift; sourceTree = "<group>"; };
		CA2AE31D221C1DCB008BD18F /* Logger.swift */ = {isa = PBXFileReference; fileEncoding = 4; lastKnownFileType = sourcecode.swift; path = Logger.swift; sourceTree = "<group>"; };
		CA2AE31E221C1DCB008BD18F /* LoggerStub.swift */ = {isa = PBXFileReference; fileEncoding = 4; lastKnownFileType = sourcecode.swift; path = LoggerStub.swift; sourceTree = "<group>"; };
		CA2AE31F221C1DCB008BD18F /* Loggable.swift */ = {isa = PBXFileReference; fileEncoding = 4; lastKnownFileType = sourcecode.swift; path = Loggable.swift; sourceTree = "<group>"; };
		CA40C07521FF1BA70069A50E /* MultilangStringTests.swift */ = {isa = PBXFileReference; lastKnownFileType = sourcecode.swift; path = MultilangStringTests.swift; sourceTree = "<group>"; };
		CA40C07921FF25F80069A50E /* JSON.swift */ = {isa = PBXFileReference; lastKnownFileType = sourcecode.swift; path = JSON.swift; sourceTree = "<group>"; };
		CA6161EA21FB257700D2CFE3 /* r2-shared-swiftTests.xctest */ = {isa = PBXFileReference; explicitFileType = wrapper.cfbundle; includeInIndex = 0; path = "r2-shared-swiftTests.xctest"; sourceTree = BUILT_PRODUCTS_DIR; };
		CA6161EE21FB257700D2CFE3 /* Info.plist */ = {isa = PBXFileReference; lastKnownFileType = text.plist.xml; path = Info.plist; sourceTree = "<group>"; };
		CA6161F621FB273B00D2CFE3 /* PublicationTests.swift */ = {isa = PBXFileReference; lastKnownFileType = sourcecode.swift; path = PublicationTests.swift; sourceTree = "<group>"; };
		CA6161FD21FB47EB00D2CFE3 /* MetadataTests.swift */ = {isa = PBXFileReference; lastKnownFileType = sourcecode.swift; path = MetadataTests.swift; sourceTree = "<group>"; };
		CA61620021FB586200D2CFE3 /* ContributorTests.swift */ = {isa = PBXFileReference; lastKnownFileType = sourcecode.swift; path = ContributorTests.swift; sourceTree = "<group>"; };
		CA61620F21FB5E4200D2CFE3 /* SubjectTests.swift */ = {isa = PBXFileReference; lastKnownFileType = sourcecode.swift; path = SubjectTests.swift; sourceTree = "<group>"; };
		CA61621221FB617500D2CFE3 /* LinkTests.swift */ = {isa = PBXFileReference; lastKnownFileType = sourcecode.swift; path = LinkTests.swift; sourceTree = "<group>"; };
		CA61621421FB65E000D2CFE3 /* PropertiesTests.swift */ = {isa = PBXFileReference; lastKnownFileType = sourcecode.swift; path = PropertiesTests.swift; sourceTree = "<group>"; };
		CA61621621FB6E8800D2CFE3 /* EncryptionTests.swift */ = {isa = PBXFileReference; lastKnownFileType = sourcecode.swift; path = EncryptionTests.swift; sourceTree = "<group>"; };
		CA61621821FB71B300D2CFE3 /* RenditionTests.swift */ = {isa = PBXFileReference; lastKnownFileType = sourcecode.swift; path = RenditionTests.swift; sourceTree = "<group>"; };
		CA9A40D0221B0AA200531EA1 /* Either.swift */ = {isa = PBXFileReference; lastKnownFileType = sourcecode.swift; path = Either.swift; sourceTree = "<group>"; };
		CABEB3DB2215698600090B6C /* Deferred.swift */ = {isa = PBXFileReference; fileEncoding = 4; lastKnownFileType = sourcecode.swift; path = Deferred.swift; sourceTree = "<group>"; };
		CAC34F06221C61BD002C452E /* DRM.swift */ = {isa = PBXFileReference; fileEncoding = 4; lastKnownFileType = sourcecode.swift; path = DRM.swift; sourceTree = "<group>"; };
		CAC34F07221C61BD002C452E /* DRMLoan.swift */ = {isa = PBXFileReference; fileEncoding = 4; lastKnownFileType = sourcecode.swift; path = DRMLoan.swift; sourceTree = "<group>"; };
		CAC34F08221C61BD002C452E /* Deprecated.swift */ = {isa = PBXFileReference; fileEncoding = 4; lastKnownFileType = sourcecode.swift; path = Deprecated.swift; sourceTree = "<group>"; };
		CAD67D83220E210F00496BFF /* ZIPFoundation.framework */ = {isa = PBXFileReference; lastKnownFileType = wrapper.framework; name = ZIPFoundation.framework; path = "../r2-lcp-swift/Carthage/Build/iOS/ZIPFoundation.framework"; sourceTree = "<group>"; };
		CAD67D85220E210F00496BFF /* CryptoSwift.framework */ = {isa = PBXFileReference; lastKnownFileType = wrapper.framework; name = CryptoSwift.framework; path = "../r2-lcp-swift/Carthage/Build/iOS/CryptoSwift.framework"; sourceTree = "<group>"; };
		CAD67D87220E217600496BFF /* R2LCPClient.framework */ = {isa = PBXFileReference; explicitFileType = wrapper.framework; path = R2LCPClient.framework; sourceTree = BUILT_PRODUCTS_DIR; };
		CAD67D89220E219F00496BFF /* R2Shared.framework */ = {isa = PBXFileReference; lastKnownFileType = wrapper.framework; name = R2Shared.framework; path = "../r2-lcp-swift/Carthage/Build/iOS/R2Shared.framework"; sourceTree = "<group>"; };
		CAD67D8B220E219F00496BFF /* SQLite.framework */ = {isa = PBXFileReference; lastKnownFileType = wrapper.framework; name = SQLite.framework; path = "../r2-lcp-swift/Carthage/Build/iOS/SQLite.framework"; sourceTree = "<group>"; };
		CAD67D8D220E219F00496BFF /* SwiftyJSON.framework */ = {isa = PBXFileReference; lastKnownFileType = wrapper.framework; name = SwiftyJSON.framework; path = "../r2-lcp-swift/Carthage/Build/iOS/SwiftyJSON.framework"; sourceTree = "<group>"; };
		F3B1879F1FA33D4D00BB46BF /* Feed.swift */ = {isa = PBXFileReference; lastKnownFileType = sourcecode.swift; path = Feed.swift; sourceTree = "<group>"; };
		F3B187A11FA33DFA00BB46BF /* Facet.swift */ = {isa = PBXFileReference; lastKnownFileType = sourcecode.swift; path = Facet.swift; sourceTree = "<group>"; };
		F3B187A31FA33E1D00BB46BF /* OpdsMetadata.swift */ = {isa = PBXFileReference; lastKnownFileType = sourcecode.swift; path = OpdsMetadata.swift; sourceTree = "<group>"; };
		F3B187A51FA33E4900BB46BF /* Group.swift */ = {isa = PBXFileReference; lastKnownFileType = sourcecode.swift; path = Group.swift; sourceTree = "<group>"; };
		F3E7D3F41F4EBE2100DF166D /* R2Shared.framework */ = {isa = PBXFileReference; explicitFileType = wrapper.framework; includeInIndex = 0; path = R2Shared.framework; sourceTree = BUILT_PRODUCTS_DIR; };
		F3E7D3F71F4EBE2100DF166D /* r2-shared-swift.h */ = {isa = PBXFileReference; lastKnownFileType = sourcecode.c.h; path = "r2-shared-swift.h"; sourceTree = "<group>"; };
		F3E7D3F81F4EBE2100DF166D /* Info.plist */ = {isa = PBXFileReference; lastKnownFileType = text.plist.xml; path = Info.plist; sourceTree = "<group>"; };
		F3E7D4011F4EC69100DF166D /* Contributor.swift */ = {isa = PBXFileReference; fileEncoding = 4; lastKnownFileType = sourcecode.swift; path = Contributor.swift; sourceTree = "<group>"; };
		F3E7D4021F4EC69100DF166D /* Encryption.swift */ = {isa = PBXFileReference; fileEncoding = 4; lastKnownFileType = sourcecode.swift; path = Encryption.swift; sourceTree = "<group>"; };
		F3E7D4031F4EC69100DF166D /* Link.swift */ = {isa = PBXFileReference; fileEncoding = 4; lastKnownFileType = sourcecode.swift; path = Link.swift; sourceTree = "<group>"; };
		F3E7D4041F4EC69100DF166D /* MediaOverlayNode.swift */ = {isa = PBXFileReference; fileEncoding = 4; lastKnownFileType = sourcecode.swift; path = MediaOverlayNode.swift; sourceTree = "<group>"; };
		F3E7D4051F4EC69100DF166D /* MediaOverlays.swift */ = {isa = PBXFileReference; fileEncoding = 4; lastKnownFileType = sourcecode.swift; path = MediaOverlays.swift; sourceTree = "<group>"; };
		F3E7D4061F4EC69100DF166D /* Metadata.swift */ = {isa = PBXFileReference; fileEncoding = 4; lastKnownFileType = sourcecode.swift; path = Metadata.swift; sourceTree = "<group>"; };
		F3E7D4071F4EC69100DF166D /* MetadataItem.swift */ = {isa = PBXFileReference; fileEncoding = 4; lastKnownFileType = sourcecode.swift; path = MetadataItem.swift; sourceTree = "<group>"; };
		F3E7D4081F4EC69100DF166D /* MultilangString.swift */ = {isa = PBXFileReference; fileEncoding = 4; lastKnownFileType = sourcecode.swift; path = MultilangString.swift; sourceTree = "<group>"; };
		F3E7D4091F4EC69100DF166D /* Properties.swift */ = {isa = PBXFileReference; fileEncoding = 4; lastKnownFileType = sourcecode.swift; path = Properties.swift; sourceTree = "<group>"; };
		F3E7D40A1F4EC69100DF166D /* Publication.swift */ = {isa = PBXFileReference; fileEncoding = 4; lastKnownFileType = sourcecode.swift; path = Publication.swift; sourceTree = "<group>"; };
		F3E7D40B1F4EC69100DF166D /* Rendition.swift */ = {isa = PBXFileReference; fileEncoding = 4; lastKnownFileType = sourcecode.swift; path = Rendition.swift; sourceTree = "<group>"; };
		F3E7D40C1F4EC69100DF166D /* RootFile.swift */ = {isa = PBXFileReference; fileEncoding = 4; lastKnownFileType = sourcecode.swift; path = RootFile.swift; sourceTree = "<group>"; };
		F3E7D40D1F4EC69100DF166D /* Subject.swift */ = {isa = PBXFileReference; fileEncoding = 4; lastKnownFileType = sourcecode.swift; path = Subject.swift; sourceTree = "<group>"; };
		F3E7D4221F4ECB3D00DF166D /* ISO8601DateString.swift */ = {isa = PBXFileReference; fileEncoding = 4; lastKnownFileType = sourcecode.swift; path = ISO8601DateString.swift; sourceTree = "<group>"; };
		F3F41E171FA3377E00F97737 /* Price.swift */ = {isa = PBXFileReference; lastKnownFileType = sourcecode.swift; path = Price.swift; sourceTree = "<group>"; };
		F3F41E191FA3378900F97737 /* IndirectAcquisition.swift */ = {isa = PBXFileReference; lastKnownFileType = sourcecode.swift; path = IndirectAcquisition.swift; sourceTree = "<group>"; };
		F3F41E1C1FA33AAA00F97737 /* BelongsTo.swift */ = {isa = PBXFileReference; lastKnownFileType = sourcecode.swift; path = BelongsTo.swift; sourceTree = "<group>"; };
		F3F41E1E1FA33AF800F97737 /* Collection.swift */ = {isa = PBXFileReference; lastKnownFileType = sourcecode.swift; path = Collection.swift; sourceTree = "<group>"; };
/* End PBXFileReference section */

/* Begin PBXFrameworksBuildPhase section */
		CA6161E721FB257700D2CFE3 /* Frameworks */ = {
			isa = PBXFrameworksBuildPhase;
			buildActionMask = 2147483647;
			files = (
				CAD67D8F220E21BB00496BFF /* R2LCPClient.framework in Frameworks */,
				CAD67D90220E21BB00496BFF /* ZIPFoundation.framework in Frameworks */,
				CAD67D91220E21BB00496BFF /* CryptoSwift.framework in Frameworks */,
				CAD67D92220E21BB00496BFF /* R2Shared.framework in Frameworks */,
				CAD67D93220E21BB00496BFF /* SQLite.framework in Frameworks */,
				CAD67D94220E21BB00496BFF /* SwiftyJSON.framework in Frameworks */,
			);
			runOnlyForDeploymentPostprocessing = 0;
		};
		F3E7D3F01F4EBE2100DF166D /* Frameworks */ = {
			isa = PBXFrameworksBuildPhase;
			buildActionMask = 2147483647;
			files = (
			);
			runOnlyForDeploymentPostprocessing = 0;
		};
/* End PBXFrameworksBuildPhase section */

/* Begin PBXGroup section */
		57470F7F20ED0D25000CDCA3 /* Toolkit */ = {
			isa = PBXGroup;
			children = (
				CABEB3DB2215698600090B6C /* Deferred.swift */,
				CA2006502225A1F300E6B3BD /* Observable.swift */,
				CA9A40D0221B0AA200531EA1 /* Either.swift */,
				57470F7D20ED0D1A000CDCA3 /* DownloadSession.swift */,
			);
			path = Toolkit;
			sourceTree = "<group>";
		};
		CA2AE31C221C1DCB008BD18F /* Logger */ = {
			isa = PBXGroup;
			children = (
				CA2AE31D221C1DCB008BD18F /* Logger.swift */,
				CA2AE31E221C1DCB008BD18F /* LoggerStub.swift */,
				CA2AE31F221C1DCB008BD18F /* Loggable.swift */,
			);
			path = Logger;
			sourceTree = "<group>";
		};
		CA6161EB21FB257700D2CFE3 /* r2-shared-swiftTests */ = {
			isa = PBXGroup;
			children = (
				CA40C07921FF25F80069A50E /* JSON.swift */,
				CA6161F521FB26FA00D2CFE3 /* Publication */,
				CA6161EE21FB257700D2CFE3 /* Info.plist */,
			);
			path = "r2-shared-swiftTests";
			sourceTree = "<group>";
		};
		CA6161F521FB26FA00D2CFE3 /* Publication */ = {
			isa = PBXGroup;
			children = (
				CA61621121FB616A00D2CFE3 /* Link */,
				CA6161FF21FB585200D2CFE3 /* Metadata */,
				CA6161F621FB273B00D2CFE3 /* PublicationTests.swift */,
				CA6161FD21FB47EB00D2CFE3 /* MetadataTests.swift */,
			);
			path = Publication;
			sourceTree = "<group>";
		};
		CA6161FF21FB585200D2CFE3 /* Metadata */ = {
			isa = PBXGroup;
			children = (
				CA61620021FB586200D2CFE3 /* ContributorTests.swift */,
				CA61620F21FB5E4200D2CFE3 /* SubjectTests.swift */,
				CA40C07521FF1BA70069A50E /* MultilangStringTests.swift */,
			);
			path = Metadata;
			sourceTree = "<group>";
		};
		CA61621121FB616A00D2CFE3 /* Link */ = {
			isa = PBXGroup;
			children = (
				CA61621221FB617500D2CFE3 /* LinkTests.swift */,
				CA61621421FB65E000D2CFE3 /* PropertiesTests.swift */,
				CA61621621FB6E8800D2CFE3 /* EncryptionTests.swift */,
				CA61621821FB71B300D2CFE3 /* RenditionTests.swift */,
			);
			path = Link;
			sourceTree = "<group>";
		};
		CAC34F04221C61BD002C452E /* DRM */ = {
			isa = PBXGroup;
			children = (
				CAC34F06221C61BD002C452E /* DRM.swift */,
				CAC34F07221C61BD002C452E /* DRMLoan.swift */,
				CAC34F08221C61BD002C452E /* Deprecated.swift */,
			);
			path = DRM;
			sourceTree = "<group>";
		};
		F3B1879E1FA33D3700BB46BF /* OPDS */ = {
			isa = PBXGroup;
			children = (
				F3B1879F1FA33D4D00BB46BF /* Feed.swift */,
				F3B187A31FA33E1D00BB46BF /* OpdsMetadata.swift */,
				F3B187A11FA33DFA00BB46BF /* Facet.swift */,
				F3B187A51FA33E4900BB46BF /* Group.swift */,
			);
			path = OPDS;
			sourceTree = "<group>";
		};
		F3E7D3EA1F4EBE2100DF166D = {
			isa = PBXGroup;
			children = (
				F3E7D3F61F4EBE2100DF166D /* r2-shared-swift */,
				CA6161EB21FB257700D2CFE3 /* r2-shared-swiftTests */,
				F3E7D3F51F4EBE2100DF166D /* Products */,
				F3E7D41F1F4ECA9800DF166D /* Frameworks */,
			);
			sourceTree = "<group>";
		};
		F3E7D3F51F4EBE2100DF166D /* Products */ = {
			isa = PBXGroup;
			children = (
				F3E7D3F41F4EBE2100DF166D /* R2Shared.framework */,
				CA6161EA21FB257700D2CFE3 /* r2-shared-swiftTests.xctest */,
			);
			name = Products;
			sourceTree = "<group>";
		};
		F3E7D3F61F4EBE2100DF166D /* r2-shared-swift */ = {
			isa = PBXGroup;
			children = (
				F3E7D3F71F4EBE2100DF166D /* r2-shared-swift.h */,
				F3E7D3F81F4EBE2100DF166D /* Info.plist */,
				F3E7D40C1F4EC69100DF166D /* RootFile.swift */,
				F3E7D4221F4ECB3D00DF166D /* ISO8601DateString.swift */,
				CAC34F04221C61BD002C452E /* DRM */,
				CA2AE31C221C1DCB008BD18F /* Logger */,
				57470F7F20ED0D25000CDCA3 /* Toolkit */,
				F3E7D41B1F4EC69C00DF166D /* Publication */,
				F3B1879E1FA33D3700BB46BF /* OPDS */,
			);
			path = "r2-shared-swift";
			sourceTree = "<group>";
		};
		F3E7D41B1F4EC69C00DF166D /* Publication */ = {
			isa = PBXGroup;
			children = (
				0318F709221DD4CA004E5114 /* Locator.swift */,
				F3E7D40A1F4EC69100DF166D /* Publication.swift */,
				F3E7D4061F4EC69100DF166D /* Metadata.swift */,
				AEF39DF220E3895200A560F3 /* UserProperties.swift */,
				F3E7D41C1F4EC6B300DF166D /* Metadata */,
				F3E7D41D1F4EC6B900DF166D /* Link */,
				F3E7D41E1F4EC6CC00DF166D /* MediaOverlays */,
			);
			name = Publication;
			sourceTree = "<group>";
		};
		F3E7D41C1F4EC6B300DF166D /* Metadata */ = {
			isa = PBXGroup;
			children = (
				F3E7D4011F4EC69100DF166D /* Contributor.swift */,
				F3E7D4071F4EC69100DF166D /* MetadataItem.swift */,
				F3E7D4081F4EC69100DF166D /* MultilangString.swift */,
				F3E7D40D1F4EC69100DF166D /* Subject.swift */,
				F3F41E1C1FA33AAA00F97737 /* BelongsTo.swift */,
				F3F41E1E1FA33AF800F97737 /* Collection.swift */,
			);
			name = Metadata;
			sourceTree = "<group>";
		};
		F3E7D41D1F4EC6B900DF166D /* Link */ = {
			isa = PBXGroup;
			children = (
				F3E7D4031F4EC69100DF166D /* Link.swift */,
				F3E7D4091F4EC69100DF166D /* Properties.swift */,
				F3E7D4021F4EC69100DF166D /* Encryption.swift */,
				F3E7D40B1F4EC69100DF166D /* Rendition.swift */,
				F3F41E161FA3375800F97737 /* OPDSProperties */,
			);
			name = Link;
			sourceTree = "<group>";
		};
		F3E7D41E1F4EC6CC00DF166D /* MediaOverlays */ = {
			isa = PBXGroup;
			children = (
				F3E7D4041F4EC69100DF166D /* MediaOverlayNode.swift */,
				F3E7D4051F4EC69100DF166D /* MediaOverlays.swift */,
			);
			name = MediaOverlays;
			sourceTree = "<group>";
		};
		F3E7D41F1F4ECA9800DF166D /* Frameworks */ = {
			isa = PBXGroup;
			children = (
				CAD67D87220E217600496BFF /* R2LCPClient.framework */,
				CAD67D83220E210F00496BFF /* ZIPFoundation.framework */,
				CAD67D85220E210F00496BFF /* CryptoSwift.framework */,
				CAD67D89220E219F00496BFF /* R2Shared.framework */,
				CAD67D8B220E219F00496BFF /* SQLite.framework */,
				CAD67D8D220E219F00496BFF /* SwiftyJSON.framework */,
			);
			name = Frameworks;
			sourceTree = "<group>";
		};
		F3F41E161FA3375800F97737 /* OPDSProperties */ = {
			isa = PBXGroup;
			children = (
				F3F41E171FA3377E00F97737 /* Price.swift */,
				F3F41E191FA3378900F97737 /* IndirectAcquisition.swift */,
			);
			path = OPDSProperties;
			sourceTree = "<group>";
		};
/* End PBXGroup section */

/* Begin PBXHeadersBuildPhase section */
		F3E7D3F11F4EBE2100DF166D /* Headers */ = {
			isa = PBXHeadersBuildPhase;
			buildActionMask = 2147483647;
			files = (
				F3E7D3F91F4EBE2100DF166D /* r2-shared-swift.h in Headers */,
			);
			runOnlyForDeploymentPostprocessing = 0;
		};
/* End PBXHeadersBuildPhase section */

/* Begin PBXNativeTarget section */
		CA6161E921FB257700D2CFE3 /* r2-shared-swiftTests */ = {
			isa = PBXNativeTarget;
			buildConfigurationList = CA6161F421FB257700D2CFE3 /* Build configuration list for PBXNativeTarget "r2-shared-swiftTests" */;
			buildPhases = (
				CA6161E621FB257700D2CFE3 /* Sources */,
				CA6161E721FB257700D2CFE3 /* Frameworks */,
				CA6161E821FB257700D2CFE3 /* Resources */,
				CA6161FA21FB2B0B00D2CFE3 /* Copy Frameworks */,
			);
			buildRules = (
			);
			dependencies = (
				CA6161F121FB257700D2CFE3 /* PBXTargetDependency */,
			);
			name = "r2-shared-swiftTests";
			productName = "r2-shared-swiftTests";
			productReference = CA6161EA21FB257700D2CFE3 /* r2-shared-swiftTests.xctest */;
			productType = "com.apple.product-type.bundle.unit-test";
		};
		F3E7D3F31F4EBE2100DF166D /* r2-shared-swift */ = {
			isa = PBXNativeTarget;
			buildConfigurationList = F3E7D3FC1F4EBE2100DF166D /* Build configuration list for PBXNativeTarget "r2-shared-swift" */;
			buildPhases = (
				F3E7D3EF1F4EBE2100DF166D /* Sources */,
				F3E7D3F01F4EBE2100DF166D /* Frameworks */,
				F3E7D3F11F4EBE2100DF166D /* Headers */,
				F3E7D3F21F4EBE2100DF166D /* Resources */,
			);
			buildRules = (
			);
			dependencies = (
			);
			name = "r2-shared-swift";
			productName = "r2-shared-swift";
			productReference = F3E7D3F41F4EBE2100DF166D /* R2Shared.framework */;
			productType = "com.apple.product-type.framework";
		};
/* End PBXNativeTarget section */

/* Begin PBXProject section */
		F3E7D3EB1F4EBE2100DF166D /* Project object */ = {
			isa = PBXProject;
			attributes = {
				LastSwiftUpdateCheck = 0940;
				LastUpgradeCheck = 0930;
				ORGANIZATIONNAME = Readium;
				TargetAttributes = {
					CA6161E921FB257700D2CFE3 = {
						CreatedOnToolsVersion = 9.4.1;
						DevelopmentTeam = 327YA3JNGT;
						LastSwiftMigration = 0940;
						ProvisioningStyle = Automatic;
					};
					F3E7D3F31F4EBE2100DF166D = {
						CreatedOnToolsVersion = 8.3.3;
						LastSwiftMigration = 0930;
						ProvisioningStyle = Manual;
					};
				};
			};
			buildConfigurationList = F3E7D3EE1F4EBE2100DF166D /* Build configuration list for PBXProject "r2-shared-swift" */;
			compatibilityVersion = "Xcode 3.2";
			developmentRegion = English;
			hasScannedForEncodings = 0;
			knownRegions = (
				en,
			);
			mainGroup = F3E7D3EA1F4EBE2100DF166D;
			productRefGroup = F3E7D3F51F4EBE2100DF166D /* Products */;
			projectDirPath = "";
			projectRoot = "";
			targets = (
				F3E7D3F31F4EBE2100DF166D /* r2-shared-swift */,
				CA6161E921FB257700D2CFE3 /* r2-shared-swiftTests */,
			);
		};
/* End PBXProject section */

/* Begin PBXResourcesBuildPhase section */
		CA6161E821FB257700D2CFE3 /* Resources */ = {
			isa = PBXResourcesBuildPhase;
			buildActionMask = 2147483647;
			files = (
			);
			runOnlyForDeploymentPostprocessing = 0;
		};
		F3E7D3F21F4EBE2100DF166D /* Resources */ = {
			isa = PBXResourcesBuildPhase;
			buildActionMask = 2147483647;
			files = (
			);
			runOnlyForDeploymentPostprocessing = 0;
		};
/* End PBXResourcesBuildPhase section */

/* Begin PBXSourcesBuildPhase section */
		CA6161E621FB257700D2CFE3 /* Sources */ = {
			isa = PBXSourcesBuildPhase;
			buildActionMask = 2147483647;
			files = (
				CA61621021FB5E4200D2CFE3 /* SubjectTests.swift in Sources */,
				CA40C07A21FF25F80069A50E /* JSON.swift in Sources */,
				CA61621721FB6E8800D2CFE3 /* EncryptionTests.swift in Sources */,
				CA6161FE21FB47EB00D2CFE3 /* MetadataTests.swift in Sources */,
				CA61621521FB65E000D2CFE3 /* PropertiesTests.swift in Sources */,
				CA61620121FB586200D2CFE3 /* ContributorTests.swift in Sources */,
				CA61621321FB617500D2CFE3 /* LinkTests.swift in Sources */,
				CA61621921FB71B300D2CFE3 /* RenditionTests.swift in Sources */,
				CA6161F721FB273B00D2CFE3 /* PublicationTests.swift in Sources */,
				CA40C07621FF1BA70069A50E /* MultilangStringTests.swift in Sources */,
			);
			runOnlyForDeploymentPostprocessing = 0;
		};
		F3E7D3EF1F4EBE2100DF166D /* Sources */ = {
			isa = PBXSourcesBuildPhase;
			buildActionMask = 2147483647;
			files = (
				F3E7D4161F4EC69100DF166D /* Properties.swift in Sources */,
				F3E7D4231F4ECB3D00DF166D /* ISO8601DateString.swift in Sources */,
				F3E7D41A1F4EC69100DF166D /* Subject.swift in Sources */,
				57470F7E20ED0D1A000CDCA3 /* DownloadSession.swift in Sources */,
				CA2AE320221C1DCB008BD18F /* Logger.swift in Sources */,
				F3B187A61FA33E4900BB46BF /* Group.swift in Sources */,
				F3E7D4191F4EC69100DF166D /* RootFile.swift in Sources */,
				F3E7D4141F4EC69100DF166D /* MetadataItem.swift in Sources */,
				AEF39DF320E3895200A560F3 /* UserProperties.swift in Sources */,
				F3F41E181FA3377E00F97737 /* Price.swift in Sources */,
				F3E7D4101F4EC69100DF166D /* Link.swift in Sources */,
				CABEB3DC2215698600090B6C /* Deferred.swift in Sources */,
				CA2006512225A1F300E6B3BD /* Observable.swift in Sources */,
				F3E7D4181F4EC69100DF166D /* Rendition.swift in Sources */,
				F3E7D4121F4EC69100DF166D /* MediaOverlays.swift in Sources */,
				F3B187A01FA33D4D00BB46BF /* Feed.swift in Sources */,
				F3B187A21FA33DFA00BB46BF /* Facet.swift in Sources */,
				F3F41E1D1FA33AAA00F97737 /* BelongsTo.swift in Sources */,
				CA2AE321221C1DCB008BD18F /* LoggerStub.swift in Sources */,
				F3F41E1F1FA33AF800F97737 /* Collection.swift in Sources */,
				F3B187A41FA33E1D00BB46BF /* OpdsMetadata.swift in Sources */,
				CA2AE322221C1DCB008BD18F /* Loggable.swift in Sources */,
				CAC34F0B221C61BD002C452E /* DRMLoan.swift in Sources */,
				F3E7D4111F4EC69100DF166D /* MediaOverlayNode.swift in Sources */,
				CA9A40D1221B0AA200531EA1 /* Either.swift in Sources */,
				F3E7D4151F4EC69100DF166D /* MultilangString.swift in Sources */,
<<<<<<< HEAD
=======
				CAC34F09221C61BD002C452E /* DRMRights.swift in Sources */,
				0318F70A221DD4CA004E5114 /* Locator.swift in Sources */,
>>>>>>> 570cc0d2
				F3E7D4171F4EC69100DF166D /* Publication.swift in Sources */,
				CAC34F0C221C61BD002C452E /* Deprecated.swift in Sources */,
				F3E7D40F1F4EC69100DF166D /* Encryption.swift in Sources */,
				F3F41E1A1FA3378900F97737 /* IndirectAcquisition.swift in Sources */,
				CAC34F0A221C61BD002C452E /* DRM.swift in Sources */,
				F3E7D4131F4EC69100DF166D /* Metadata.swift in Sources */,
				F3E7D40E1F4EC69100DF166D /* Contributor.swift in Sources */,
			);
			runOnlyForDeploymentPostprocessing = 0;
		};
/* End PBXSourcesBuildPhase section */

/* Begin PBXTargetDependency section */
		CA6161F121FB257700D2CFE3 /* PBXTargetDependency */ = {
			isa = PBXTargetDependency;
			target = F3E7D3F31F4EBE2100DF166D /* r2-shared-swift */;
			targetProxy = CA6161F021FB257700D2CFE3 /* PBXContainerItemProxy */;
		};
/* End PBXTargetDependency section */

/* Begin XCBuildConfiguration section */
		CA6161F221FB257700D2CFE3 /* Debug */ = {
			isa = XCBuildConfiguration;
			buildSettings = {
				CLANG_CXX_LANGUAGE_STANDARD = "gnu++14";
				CLANG_ENABLE_MODULES = YES;
				CLANG_ENABLE_OBJC_WEAK = YES;
				CLANG_WARN_UNGUARDED_AVAILABILITY = YES_AGGRESSIVE;
				CODE_SIGN_IDENTITY = "iPhone Developer";
				CODE_SIGN_STYLE = Automatic;
				DEVELOPMENT_TEAM = 327YA3JNGT;
				FRAMEWORK_SEARCH_PATHS = (
					"$(inherited)",
					"$(PROJECT_DIR)/Carthage/Build/iOS",
				);
				GCC_C_LANGUAGE_STANDARD = gnu11;
				INFOPLIST_FILE = "r2-shared-swiftTests/Info.plist";
				IPHONEOS_DEPLOYMENT_TARGET = 11.4;
				LD_RUNPATH_SEARCH_PATHS = "$(inherited) @executable_path/Frameworks @loader_path/Frameworks";
				PRODUCT_BUNDLE_IDENTIFIER = "org.readium.r2-shared-swiftTests";
				PRODUCT_NAME = "$(TARGET_NAME)";
				SWIFT_OPTIMIZATION_LEVEL = "-Onone";
				SWIFT_VERSION = 4.0;
				TARGETED_DEVICE_FAMILY = "1,2";
			};
			name = Debug;
		};
		CA6161F321FB257700D2CFE3 /* Release */ = {
			isa = XCBuildConfiguration;
			buildSettings = {
				CLANG_CXX_LANGUAGE_STANDARD = "gnu++14";
				CLANG_ENABLE_MODULES = YES;
				CLANG_ENABLE_OBJC_WEAK = YES;
				CLANG_WARN_UNGUARDED_AVAILABILITY = YES_AGGRESSIVE;
				CODE_SIGN_IDENTITY = "iPhone Developer";
				CODE_SIGN_STYLE = Automatic;
				DEVELOPMENT_TEAM = 327YA3JNGT;
				FRAMEWORK_SEARCH_PATHS = (
					"$(inherited)",
					"$(PROJECT_DIR)/Carthage/Build/iOS",
				);
				GCC_C_LANGUAGE_STANDARD = gnu11;
				INFOPLIST_FILE = "r2-shared-swiftTests/Info.plist";
				IPHONEOS_DEPLOYMENT_TARGET = 11.4;
				LD_RUNPATH_SEARCH_PATHS = "$(inherited) @executable_path/Frameworks @loader_path/Frameworks";
				PRODUCT_BUNDLE_IDENTIFIER = "org.readium.r2-shared-swiftTests";
				PRODUCT_NAME = "$(TARGET_NAME)";
				SWIFT_VERSION = 4.0;
				TARGETED_DEVICE_FAMILY = "1,2";
			};
			name = Release;
		};
		F3E7D3FA1F4EBE2100DF166D /* Debug */ = {
			isa = XCBuildConfiguration;
			buildSettings = {
				ALWAYS_SEARCH_USER_PATHS = NO;
				CLANG_ANALYZER_NONNULL = YES;
				CLANG_ANALYZER_NUMBER_OBJECT_CONVERSION = YES_AGGRESSIVE;
				CLANG_CXX_LANGUAGE_STANDARD = "gnu++0x";
				CLANG_CXX_LIBRARY = "libc++";
				CLANG_ENABLE_MODULES = YES;
				CLANG_ENABLE_OBJC_ARC = YES;
				CLANG_WARN_BLOCK_CAPTURE_AUTORELEASING = YES;
				CLANG_WARN_BOOL_CONVERSION = YES;
				CLANG_WARN_COMMA = YES;
				CLANG_WARN_CONSTANT_CONVERSION = YES;
				CLANG_WARN_DEPRECATED_OBJC_IMPLEMENTATIONS = YES;
				CLANG_WARN_DIRECT_OBJC_ISA_USAGE = YES_ERROR;
				CLANG_WARN_DOCUMENTATION_COMMENTS = YES;
				CLANG_WARN_EMPTY_BODY = YES;
				CLANG_WARN_ENUM_CONVERSION = YES;
				CLANG_WARN_INFINITE_RECURSION = YES;
				CLANG_WARN_INT_CONVERSION = YES;
				CLANG_WARN_NON_LITERAL_NULL_CONVERSION = YES;
				CLANG_WARN_OBJC_IMPLICIT_RETAIN_SELF = YES;
				CLANG_WARN_OBJC_LITERAL_CONVERSION = YES;
				CLANG_WARN_OBJC_ROOT_CLASS = YES_ERROR;
				CLANG_WARN_RANGE_LOOP_ANALYSIS = YES;
				CLANG_WARN_STRICT_PROTOTYPES = YES;
				CLANG_WARN_SUSPICIOUS_MOVE = YES;
				CLANG_WARN_UNREACHABLE_CODE = YES;
				CLANG_WARN__DUPLICATE_METHOD_MATCH = YES;
				"CODE_SIGN_IDENTITY[sdk=iphoneos*]" = "iPhone Developer";
				COPY_PHASE_STRIP = NO;
				CURRENT_PROJECT_VERSION = 1;
				DEBUG_INFORMATION_FORMAT = dwarf;
				ENABLE_STRICT_OBJC_MSGSEND = YES;
				ENABLE_TESTABILITY = YES;
				GCC_C_LANGUAGE_STANDARD = gnu99;
				GCC_DYNAMIC_NO_PIC = NO;
				GCC_NO_COMMON_BLOCKS = YES;
				GCC_OPTIMIZATION_LEVEL = 0;
				GCC_PREPROCESSOR_DEFINITIONS = (
					"DEBUG=1",
					"$(inherited)",
				);
				GCC_WARN_64_TO_32_BIT_CONVERSION = YES;
				GCC_WARN_ABOUT_RETURN_TYPE = YES_ERROR;
				GCC_WARN_UNDECLARED_SELECTOR = YES;
				GCC_WARN_UNINITIALIZED_AUTOS = YES_AGGRESSIVE;
				GCC_WARN_UNUSED_FUNCTION = YES;
				GCC_WARN_UNUSED_VARIABLE = YES;
				IPHONEOS_DEPLOYMENT_TARGET = 9.0;
				MTL_ENABLE_DEBUG_INFO = YES;
				ONLY_ACTIVE_ARCH = YES;
				SDKROOT = iphoneos;
				SWIFT_ACTIVE_COMPILATION_CONDITIONS = DEBUG;
				SWIFT_OPTIMIZATION_LEVEL = "-Onone";
				TARGETED_DEVICE_FAMILY = "1,2";
				VERSIONING_SYSTEM = "apple-generic";
				VERSION_INFO_PREFIX = "";
			};
			name = Debug;
		};
		F3E7D3FB1F4EBE2100DF166D /* Release */ = {
			isa = XCBuildConfiguration;
			buildSettings = {
				ALWAYS_SEARCH_USER_PATHS = NO;
				CLANG_ANALYZER_NONNULL = YES;
				CLANG_ANALYZER_NUMBER_OBJECT_CONVERSION = YES_AGGRESSIVE;
				CLANG_CXX_LANGUAGE_STANDARD = "gnu++0x";
				CLANG_CXX_LIBRARY = "libc++";
				CLANG_ENABLE_MODULES = YES;
				CLANG_ENABLE_OBJC_ARC = YES;
				CLANG_WARN_BLOCK_CAPTURE_AUTORELEASING = YES;
				CLANG_WARN_BOOL_CONVERSION = YES;
				CLANG_WARN_COMMA = YES;
				CLANG_WARN_CONSTANT_CONVERSION = YES;
				CLANG_WARN_DEPRECATED_OBJC_IMPLEMENTATIONS = YES;
				CLANG_WARN_DIRECT_OBJC_ISA_USAGE = YES_ERROR;
				CLANG_WARN_DOCUMENTATION_COMMENTS = YES;
				CLANG_WARN_EMPTY_BODY = YES;
				CLANG_WARN_ENUM_CONVERSION = YES;
				CLANG_WARN_INFINITE_RECURSION = YES;
				CLANG_WARN_INT_CONVERSION = YES;
				CLANG_WARN_NON_LITERAL_NULL_CONVERSION = YES;
				CLANG_WARN_OBJC_IMPLICIT_RETAIN_SELF = YES;
				CLANG_WARN_OBJC_LITERAL_CONVERSION = YES;
				CLANG_WARN_OBJC_ROOT_CLASS = YES_ERROR;
				CLANG_WARN_RANGE_LOOP_ANALYSIS = YES;
				CLANG_WARN_STRICT_PROTOTYPES = YES;
				CLANG_WARN_SUSPICIOUS_MOVE = YES;
				CLANG_WARN_UNREACHABLE_CODE = YES;
				CLANG_WARN__DUPLICATE_METHOD_MATCH = YES;
				"CODE_SIGN_IDENTITY[sdk=iphoneos*]" = "iPhone Developer";
				COPY_PHASE_STRIP = NO;
				CURRENT_PROJECT_VERSION = 1;
				DEBUG_INFORMATION_FORMAT = "dwarf-with-dsym";
				ENABLE_NS_ASSERTIONS = NO;
				ENABLE_STRICT_OBJC_MSGSEND = YES;
				GCC_C_LANGUAGE_STANDARD = gnu99;
				GCC_NO_COMMON_BLOCKS = YES;
				GCC_WARN_64_TO_32_BIT_CONVERSION = YES;
				GCC_WARN_ABOUT_RETURN_TYPE = YES_ERROR;
				GCC_WARN_UNDECLARED_SELECTOR = YES;
				GCC_WARN_UNINITIALIZED_AUTOS = YES_AGGRESSIVE;
				GCC_WARN_UNUSED_FUNCTION = YES;
				GCC_WARN_UNUSED_VARIABLE = YES;
				IPHONEOS_DEPLOYMENT_TARGET = 9.0;
				MTL_ENABLE_DEBUG_INFO = NO;
				SDKROOT = iphoneos;
				SWIFT_OPTIMIZATION_LEVEL = "-Owholemodule";
				TARGETED_DEVICE_FAMILY = "1,2";
				VALIDATE_PRODUCT = YES;
				VERSIONING_SYSTEM = "apple-generic";
				VERSION_INFO_PREFIX = "";
			};
			name = Release;
		};
		F3E7D3FD1F4EBE2100DF166D /* Debug */ = {
			isa = XCBuildConfiguration;
			buildSettings = {
				APPLICATION_EXTENSION_API_ONLY = NO;
				CLANG_ENABLE_CODE_COVERAGE = NO;
				CLANG_ENABLE_MODULES = YES;
				CODE_SIGN_IDENTITY = "";
				"CODE_SIGN_IDENTITY[sdk=iphoneos*]" = "";
				DEFINES_MODULE = YES;
				DEVELOPMENT_TEAM = "";
				DYLIB_COMPATIBILITY_VERSION = 1;
				DYLIB_CURRENT_VERSION = 1;
				DYLIB_INSTALL_NAME_BASE = "@rpath";
				FRAMEWORK_SEARCH_PATHS = (
					"$(inherited)",
					"$(PROJECT_DIR)/Carthage/Build/iOS",
				);
				INFOPLIST_FILE = "r2-shared-swift/Info.plist";
				INSTALL_PATH = "$(LOCAL_LIBRARY_DIR)/Frameworks";
				IPHONEOS_DEPLOYMENT_TARGET = 9.0;
				LD_RUNPATH_SEARCH_PATHS = "$(inherited) @executable_path/Frameworks @loader_path/Frameworks";
				PRODUCT_BUNDLE_IDENTIFIER = "org.readium.r2-shared-swift";
				PRODUCT_NAME = R2Shared;
				PROVISIONING_PROFILE_SPECIFIER = "";
				SKIP_INSTALL = YES;
				SWIFT_OPTIMIZATION_LEVEL = "-Onone";
				SWIFT_SWIFT3_OBJC_INFERENCE = Default;
				SWIFT_VERSION = 4.0;
				TARGETED_DEVICE_FAMILY = "1,2";
			};
			name = Debug;
		};
		F3E7D3FE1F4EBE2100DF166D /* Release */ = {
			isa = XCBuildConfiguration;
			buildSettings = {
				APPLICATION_EXTENSION_API_ONLY = NO;
				CLANG_ENABLE_CODE_COVERAGE = NO;
				CLANG_ENABLE_MODULES = YES;
				CODE_SIGN_IDENTITY = "";
				"CODE_SIGN_IDENTITY[sdk=iphoneos*]" = "";
				DEFINES_MODULE = YES;
				DEVELOPMENT_TEAM = "";
				DYLIB_COMPATIBILITY_VERSION = 1;
				DYLIB_CURRENT_VERSION = 1;
				DYLIB_INSTALL_NAME_BASE = "@rpath";
				FRAMEWORK_SEARCH_PATHS = (
					"$(inherited)",
					"$(PROJECT_DIR)/Carthage/Build/iOS",
				);
				INFOPLIST_FILE = "r2-shared-swift/Info.plist";
				INSTALL_PATH = "$(LOCAL_LIBRARY_DIR)/Frameworks";
				IPHONEOS_DEPLOYMENT_TARGET = 9.0;
				LD_RUNPATH_SEARCH_PATHS = "$(inherited) @executable_path/Frameworks @loader_path/Frameworks";
				PRODUCT_BUNDLE_IDENTIFIER = "org.readium.r2-shared-swift";
				PRODUCT_NAME = R2Shared;
				PROVISIONING_PROFILE_SPECIFIER = "";
				SKIP_INSTALL = YES;
				SWIFT_SWIFT3_OBJC_INFERENCE = Default;
				SWIFT_VERSION = 4.0;
				TARGETED_DEVICE_FAMILY = "1,2";
			};
			name = Release;
		};
/* End XCBuildConfiguration section */

/* Begin XCConfigurationList section */
		CA6161F421FB257700D2CFE3 /* Build configuration list for PBXNativeTarget "r2-shared-swiftTests" */ = {
			isa = XCConfigurationList;
			buildConfigurations = (
				CA6161F221FB257700D2CFE3 /* Debug */,
				CA6161F321FB257700D2CFE3 /* Release */,
			);
			defaultConfigurationIsVisible = 0;
			defaultConfigurationName = Release;
		};
		F3E7D3EE1F4EBE2100DF166D /* Build configuration list for PBXProject "r2-shared-swift" */ = {
			isa = XCConfigurationList;
			buildConfigurations = (
				F3E7D3FA1F4EBE2100DF166D /* Debug */,
				F3E7D3FB1F4EBE2100DF166D /* Release */,
			);
			defaultConfigurationIsVisible = 0;
			defaultConfigurationName = Release;
		};
		F3E7D3FC1F4EBE2100DF166D /* Build configuration list for PBXNativeTarget "r2-shared-swift" */ = {
			isa = XCConfigurationList;
			buildConfigurations = (
				F3E7D3FD1F4EBE2100DF166D /* Debug */,
				F3E7D3FE1F4EBE2100DF166D /* Release */,
			);
			defaultConfigurationIsVisible = 0;
			defaultConfigurationName = Release;
		};
/* End XCConfigurationList section */
	};
	rootObject = F3E7D3EB1F4EBE2100DF166D /* Project object */;
}<|MERGE_RESOLUTION|>--- conflicted
+++ resolved
@@ -523,11 +523,7 @@
 				F3E7D4111F4EC69100DF166D /* MediaOverlayNode.swift in Sources */,
 				CA9A40D1221B0AA200531EA1 /* Either.swift in Sources */,
 				F3E7D4151F4EC69100DF166D /* MultilangString.swift in Sources */,
-<<<<<<< HEAD
-=======
-				CAC34F09221C61BD002C452E /* DRMRights.swift in Sources */,
 				0318F70A221DD4CA004E5114 /* Locator.swift in Sources */,
->>>>>>> 570cc0d2
 				F3E7D4171F4EC69100DF166D /* Publication.swift in Sources */,
 				CAC34F0C221C61BD002C452E /* Deprecated.swift in Sources */,
 				F3E7D40F1F4EC69100DF166D /* Encryption.swift in Sources */,
