--- conflicted
+++ resolved
@@ -376,14 +376,7 @@
       // Remove the publication from publicationServer and Documents folder.
       self.delegate?.remove(self.publications[indexPath.row])
       // Remove item from UI colletionView.
-<<<<<<< HEAD
-      //self.collectionView.deleteItems(at: [indexPath])
-        self.collectionView?.performBatchUpdates({
-            self.collectionView?.reloadData()
-        }, completion: nil)
-=======
       self.collectionView.deleteItems(at: [indexPath])
->>>>>>> 9e19def9
     })
     let cancelAction = UIAlertAction(title: "Cancel", style: .cancel, handler: { alert in
       return
